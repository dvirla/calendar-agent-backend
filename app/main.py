# app/main.py
from fastapi import FastAPI, HTTPException, Request, Depends
from fastapi.middleware.cors import CORSMiddleware
from fastapi.responses import RedirectResponse
from sqlalchemy.orm import Session
from .models import ChatMessage, ChatResponse, CreateEventRequest, CalendarEvent, WaitlistSignup, WaitlistResponse, WaitlistStats, EmailCheck, EmailCheckResponse, InsightResponse
from .calendar_service import GoogleCalendarService
from .agent_w_tools import CalendarAIAgent
from .database import Base, engine, User, Conversation, Insight
from .database_utils import get_db, UserService, ConversationService, CalendarService, PendingActionService, InsightService
from .auth import AuthService, get_current_user
from datetime import datetime, timedelta, timezone
import os
from google.auth.transport.requests import Request as GoogleRequest
from google.oauth2.credentials import Credentials
from google_auth_oauthlib.flow import Flow
from .config import (
    GOOGLE_CLIENT_ID, 
    GOOGLE_CLIENT_SECRET, 
    LOGFIRE_TOKEN, 
    AUTH_REDIRECT_URI, 
    FRONTEND_URL
)
from .verification_service import VerificationService
import logfire
from .waitinglist_service import WaitlistManager
from .main_agent import MainAgent
<<<<<<< HEAD
from .insight_agent import InsightAgent
=======
from .dashboard_service import DashboardService
>>>>>>> 695b869b

logfire.configure(token=LOGFIRE_TOKEN, scrubbing=False)  
logfire.instrument_pydantic_ai() 
# Create database tables
Base.metadata.create_all(bind=engine)

app = FastAPI(title="Calendar Agent API")
verification_service = VerificationService()

# CORS middleware
app.add_middleware(
    CORSMiddleware,
    allow_origins=["https://memomindai.com", "https://www.memomindai.com", "http://localhost:5173"],
    allow_credentials=True,
    allow_methods=["*"],
    allow_headers=["*"],
)

# Initialize services (will be per-user now)
# calendar_service and ai_agent will be initialized per request with user context

# Initialize waitlist manager
try:
    waitlist = WaitlistManager()
except Exception as e:
    print(f"Warning: Could not initialize waitlist manager: {e}")
    waitlist = None

@app.get("/")
async def root():
    return {"message": "Calendar Agent API is running with autonomous tools!"}

@app.get("/auth/google")
async def auth_google():
    """Initiate Google OAuth flow for user authentication and calendar access"""
    flow = Flow.from_client_config(
        {
            "web": {
                "client_id": GOOGLE_CLIENT_ID,
                "client_secret": GOOGLE_CLIENT_SECRET,
                "auth_uri": "https://accounts.google.com/o/oauth2/auth",
                "token_uri": "https://oauth2.googleapis.com/token",
                "redirect_uris": [AUTH_REDIRECT_URI]
            }
        },
        scopes=[
            "openid",  # Add this explicitly
            "https://www.googleapis.com/auth/calendar",
            "https://www.googleapis.com/auth/userinfo.email",
            "https://www.googleapis.com/auth/userinfo.profile"
        ]
    )
    # Use production URL if available, otherwise fallback to localhost
    flow.redirect_uri = AUTH_REDIRECT_URI
    
    auth_url, _ = flow.authorization_url(prompt='consent')
    return {"auth_url": auth_url}

@app.get("/auth/callback")
async def auth_callback(code: str, db: Session = Depends(get_db)):
    """Handle Google OAuth callback and create user session"""
    try:
        # Exchange code for tokens
        flow = Flow.from_client_config(
            {
                "web": {
                    "client_id": GOOGLE_CLIENT_ID,
                    "client_secret": GOOGLE_CLIENT_SECRET,
                    "auth_uri": "https://accounts.google.com/o/oauth2/auth",
                    "token_uri": "https://oauth2.googleapis.com/token",
                    "redirect_uris": [AUTH_REDIRECT_URI]
                }
            },
            scopes=[
                "openid",  # Add this explicitly here too
                "https://www.googleapis.com/auth/calendar",
                "https://www.googleapis.com/auth/userinfo.email",
                "https://www.googleapis.com/auth/userinfo.profile"
            ]
        )
        # Use production URL if available, otherwise fallback to localhost
        flow.redirect_uri = AUTH_REDIRECT_URI
        flow.fetch_token(code=code)
        
        credentials = flow.credentials
        
        # Get user info from Google
        from googleapiclient.discovery import build
        service = build('oauth2', 'v2', credentials=credentials)
        user_info = service.userinfo().get().execute()
        
        email = user_info.get('email')
        name = user_info.get('name')
        google_id = user_info.get('id')
        
        # Create or get user
        user = UserService.get_user_by_email(db, email)
        if not user:
            user = UserService.create_user(db, email, name, google_id)
        
        # Save calendar credentials
        credentials_dict = {
            'token': credentials.token,
            'refresh_token': credentials.refresh_token,
            'token_uri': credentials.token_uri,
            'client_id': credentials.client_id,
            'client_secret': credentials.client_secret,
            'scopes': credentials.scopes
        }
        CalendarService.save_calendar_credentials(db, user.id, credentials_dict)
        
        # Create JWT token
        access_token = AuthService.create_access_token(data={"sub": email})
        
        frontend_url = FRONTEND_URL
        return RedirectResponse(url=f"{frontend_url}?auth=success&token={access_token}")
    except Exception as e:
        raise HTTPException(status_code=400, detail=str(e))

@app.post("/chat", response_model=ChatResponse)
async def chat_with_agent(
    message: ChatMessage, 
    current_user: User = Depends(get_current_user),
    db: Session = Depends(get_db)
):
    """Chat with the autonomous AI agent"""
    try:
        verification_result = verification_service.validate_user_input(message.message, current_user.id)
        logfire.info(f"User {current_user.id}, verification_result: {verification_result}")
        if not verification_result['valid']:
            return ChatResponse(
                response=verification_result['error'],
                suggested_actions=None,
                pending_actions=None,
                requires_approval=None
            )
        # Get user's calendar credentials
        credentials_dict = CalendarService.get_calendar_credentials(db, current_user.id)
        if not credentials_dict:
            raise HTTPException(status_code=400, detail="Calendar not connected. Please authenticate first.")
        
        # Create credentials object
        credentials = Credentials(
            token=credentials_dict['token'],
            refresh_token=credentials_dict['refresh_token'],
            token_uri=credentials_dict['token_uri'],
            client_id=credentials_dict['client_id'],
            client_secret=credentials_dict['client_secret'],
            scopes=credentials_dict['scopes']
        )
        
        # Initialize user-specific services
        calendar_service = GoogleCalendarService(credentials)
        ai_agent = MainAgent(
            calendar_service, 
            current_user.id, 
            current_user, 
            db
        )
        
        # Create or get conversation (use most recently created, not updated)
        conversations = db.query(Conversation).filter(Conversation.user_id == current_user.id).order_by(Conversation.created_at.desc()).all()
        if not conversations:
            conversation = ConversationService.create_conversation(db, current_user.id, "Chat Session")
        else:
            conversation = conversations[0]  # Use most recently created conversation
        
        # Save user message
        ConversationService.add_message(db, conversation.id, message.message, "user")
        
        # Get agent response with conversation history
        response = await ai_agent.chat(message.message, str(current_user.id), conversation.id)
        
        # Save agent response
        assistant_message = ConversationService.add_message(db, conversation.id, response.message, "assistant")
        
        # If the response contains analytics (from ReflectionAgent), update the user message
        if response.analytics:
            # Get the most recent user message from this conversation
            messages = ConversationService.get_conversation_messages(db, conversation.id)
            user_messages = [msg for msg in messages if msg.role == 'user']
            if user_messages:
                latest_user_message = user_messages[-1]
                ConversationService.update_message_analytics(
                    db,
                    latest_user_message.id,
                    sentiment_score=response.analytics.sentiment_score,
                    energy_level=response.analytics.energy_level,
                    stress_level=response.analytics.stress_level,
                    satisfaction_level=response.analytics.satisfaction_level
                )
                # Update conversation analytics as well
                ConversationService.update_conversation_analytics(db, conversation.id)
        
        return ChatResponse(
            response=response.message,
            suggested_actions=None,
            pending_actions=response.pending_actions,
            requires_approval=response.requires_approval
        )
    except Exception as e:
        raise HTTPException(status_code=500, detail=str(e))

@app.post("/actions/approve/{action_id}")
async def approve_action(
    action_id: str, 
    current_user: User = Depends(get_current_user),
    db: Session = Depends(get_db)
):
    """Approve a pending action from the AI agent"""
    try:
        # Get user's calendar credentials
        credentials_dict = CalendarService.get_calendar_credentials(db, current_user.id)
        if not credentials_dict:
            raise HTTPException(status_code=400, detail="Calendar not connected")
        
        credentials = Credentials(
            token=credentials_dict['token'],
            refresh_token=credentials_dict['refresh_token'],
            token_uri=credentials_dict['token_uri'],
            client_id=credentials_dict['client_id'],
            client_secret=credentials_dict['client_secret'],
            scopes=credentials_dict['scopes']
        )
        
        # Initialize user-specific services
        calendar_service = GoogleCalendarService(credentials)
        ai_agent = MainAgent(
            calendar_service, 
            current_user.id, 
            current_user, 
            db
        )
        result = await ai_agent.approve_action(action_id)
        return result
    except Exception as e:
        raise HTTPException(status_code=500, detail=str(e))

@app.post("/actions/reject/{action_id}")
async def reject_action(
    action_id: str, 
    current_user: User = Depends(get_current_user),
    db: Session = Depends(get_db)
):
    """Reject a pending action from the AI agent"""
    try:
        # Note: Rejection doesn't need calendar access, but we still need user context
        # Get user's calendar credentials for consistency
        credentials_dict = CalendarService.get_calendar_credentials(db, current_user.id)
        if credentials_dict:
            credentials = Credentials(
                token=credentials_dict['token'],
                refresh_token=credentials_dict['refresh_token'],
                token_uri=credentials_dict['token_uri'],
                client_id=credentials_dict['client_id'],
                client_secret=credentials_dict['client_secret'],
                scopes=credentials_dict['scopes']
            )
            calendar_service = GoogleCalendarService(credentials)
        else:
            calendar_service = GoogleCalendarService()
        
        ai_agent = MainAgent(
            calendar_service, 
            current_user.id, 
            current_user, 
            db
        )
        result = await ai_agent.reject_action(action_id)
        return result
    except Exception as e:
        raise HTTPException(status_code=500, detail=str(e))

@app.get("/actions/pending")
async def get_pending_actions(current_user: User = Depends(get_current_user),
                                  db: Session = Depends(get_db)):
    """Get all pending actions that need user approval"""
    try:
        # Get pending actions directly from database
        pending_actions = PendingActionService.get_user_pending_actions(db, current_user.id)
        
        pending = [
            {
                "action_id": action.action_id,
                "description": action.description,
                "type": action.action_type,
                "details": action.details
            }
            for action in pending_actions
        ]
        return {"pending_actions": pending}
    except Exception as e:
        raise HTTPException(status_code=500, detail=str(e))

@app.get("/calendar/events")
async def get_calendar_events(
    current_user: User = Depends(get_current_user),
    db: Session = Depends(get_db)
):
    """Get user's calendar events"""
    try:
        # Get user's calendar credentials
        credentials_dict = CalendarService.get_calendar_credentials(db, current_user.id)
        if not credentials_dict:
            raise HTTPException(status_code=400, detail="Calendar not connected. Please authenticate first.")
        
        credentials = Credentials(
            token=credentials_dict['token'],
            refresh_token=credentials_dict['refresh_token'],
            token_uri=credentials_dict['token_uri'],
            client_id=credentials_dict['client_id'],
            client_secret=credentials_dict['client_secret'],
            scopes=credentials_dict['scopes']
        )
        
        # Initialize user-specific calendar service
        calendar_service = GoogleCalendarService(credentials)
        
        events = calendar_service.get_events(days_ahead=7)
        return {"events": [event.model_dump() for event in events]}
    except Exception as e:
        raise HTTPException(status_code=400, detail="Calendar not connected or error fetching events")

@app.post("/calendar/events")
async def create_calendar_event(
    event_request: CreateEventRequest,
    current_user: User = Depends(get_current_user),
    db: Session = Depends(get_db)
):
    """Create a new calendar event directly (bypass agent)"""
    try:
        # Get user's calendar credentials
        credentials_dict = CalendarService.get_calendar_credentials(db, current_user.id)
        if not credentials_dict:
            raise HTTPException(status_code=400, detail="Calendar not connected. Please authenticate first.")
        
        credentials = Credentials(
            token=credentials_dict['token'],
            refresh_token=credentials_dict['refresh_token'],
            token_uri=credentials_dict['token_uri'],
            client_id=credentials_dict['client_id'],
            client_secret=credentials_dict['client_secret'],
            scopes=credentials_dict['scopes']
        )
        
        # Initialize user-specific calendar service
        calendar_service = GoogleCalendarService(credentials)
        
        event = CalendarEvent(
            title=event_request.title,
            start_time=datetime.fromisoformat(event_request.start_time),
            end_time=datetime.fromisoformat(event_request.end_time),
            description=event_request.description,
            location=event_request.location
        )
        
        event_id = calendar_service.create_event(event)
        return {"message": "Event created successfully", "event_id": event_id}
    except Exception as e:
        raise HTTPException(status_code=400, detail=str(e))

@app.get("/reflection/prompt")
async def get_reflection_prompt(
    current_user: User = Depends(get_current_user),
    db: Session = Depends(get_db)
):
    """Get an autonomous daily reflection prompt"""
    try:
        # Get user's calendar credentials
        credentials_dict = CalendarService.get_calendar_credentials(db, current_user.id)
        if credentials_dict:
            credentials = Credentials(
                token=credentials_dict['token'],
                refresh_token=credentials_dict['refresh_token'],
                token_uri=credentials_dict['token_uri'],
                client_id=credentials_dict['client_id'],
                client_secret=credentials_dict['client_secret'],
                scopes=credentials_dict['scopes']
            )
            
            calendar_service = GoogleCalendarService(credentials)
            ai_agent = MainAgent(
            calendar_service, 
            current_user.id, 
            current_user, 
            db
        )
            #TODO: make it costume time period
            prompt = await ai_agent.generate_insights()
            return {"prompt": prompt}
        else:
            return {"prompt": "How was your day today? What did you accomplish?"}
    except Exception as e:
        logfire.error(f"Error: {e}")
        return {"prompt": "How was your day today? What did you accomplish?", "error": str(e)}

<<<<<<< HEAD
@app.post("/reflection/chat", response_model=ChatResponse)
async def chat_with_reflection_agent(
    message: ChatMessage, 
    current_user: User = Depends(get_current_user),
    db: Session = Depends(get_db)
):
    """Chat with the reflection AI agent for insights and personal growth"""
    try:
        verification_result = verification_service.validate_user_input(message.message, current_user.id)
        if not verification_result['valid']:
            return ChatResponse(
                response=verification_result['error'],
                suggested_actions=None,
                pending_actions=None,
                requires_approval=None
            )
        
        credentials_dict = CalendarService.get_calendar_credentials(db, current_user.id)
        if not credentials_dict:
            raise HTTPException(status_code=400, detail="Calendar not connected. Please authenticate first.")
        credentials = Credentials(
            token=credentials_dict['token'],
            refresh_token=credentials_dict['refresh_token'],
            token_uri=credentials_dict['token_uri'],
            client_id=credentials_dict['client_id'],
            client_secret=credentials_dict['client_secret'],
            scopes=credentials_dict['scopes']
        )
        calendar_service = GoogleCalendarService(credentials)
        ai_agent = MainAgent(
            calendar_service, 
            current_user.id, 
            current_user, 
            db
        )
        conversations = db.query(Conversation).filter(Conversation.user_id == current_user.id).order_by(Conversation.created_at.desc()).all()
        if not conversations:
            conversation = ConversationService.create_conversation(db, current_user.id, "Reflection Chat Session")
        else:
            conversation = conversations[0]  # Use most recently created conversation
        ConversationService.add_message(db, conversation.id, message.message, "user")
        response = await ai_agent.chat(message.message, str(current_user.id), conversation.id)
        ConversationService.add_message(db, conversation.id, response.message, "assistant")
        
        return ChatResponse(
            response=response.message,
            suggested_actions=None,
            pending_actions=response.pending_actions,
            requires_approval=response.requires_approval
        )
    except Exception as e:
        raise HTTPException(status_code=500, detail=str(e))

@app.get("/insights/get_insights", response_model=InsightResponse)
async def get_insights(
    days: int = 7,
    current_user: User = Depends(get_current_user),
    db: Session = Depends(get_db)
):
    """Get comprehensive behavioral insights for the user"""
    try:
        # Check if we should generate new insights or use cached ones
        if not InsightService.should_generate_new_insight(db, current_user.id, days_threshold=7):
            # Return the latest cached insight
            latest_insight = InsightService.get_latest_insight(db, current_user.id)
            if latest_insight:
                logfire.info(f"Returning cached insights for user {current_user.id}")
                return InsightResponse(
                    id=latest_insight.id,
                    user_id=latest_insight.user_id,
                    content=latest_insight.content,
                    analysis_period=latest_insight.analysis_period,
                    insights_type=latest_insight.insights_type,
                    created_at=latest_insight.created_at,
                    from_cache=True
                )
        
        credentials_dict = CalendarService.get_calendar_credentials(db, current_user.id)
        if not credentials_dict:
            raise HTTPException(status_code=400, detail="Calendar not connected. Please authenticate first.")
        credentials = Credentials(
            token=credentials_dict['token'],
            refresh_token=credentials_dict['refresh_token'],
            token_uri=credentials_dict['token_uri'],
            client_id=credentials_dict['client_id'],
            client_secret=credentials_dict['client_secret'],
            scopes=credentials_dict['scopes']
        )
        calendar_service = GoogleCalendarService(credentials)
        insight_agent = InsightAgent(
            calendar_service,
            current_user.id,
            current_user,
            db
        )
        insights_content = await insight_agent.generate_comprehensive_insights(days)
        insight_record = InsightService.create_insight(
            db, 
            current_user.id, 
            insights_content, 
            days, 
            "comprehensive"
        )
        logfire.info(f"Generated and saved new insights for user {current_user.id}")
        return InsightResponse(
            id=insight_record.id,
            user_id=insight_record.user_id,
            content=insight_record.content,
            analysis_period=insight_record.analysis_period,
            insights_type=insight_record.insights_type,
            created_at=insight_record.created_at,
            from_cache=False
        )
        
    except Exception as e:
        logfire.error(f"Error generating insights: {e}")
        raise HTTPException(status_code=500, detail=f"Error generating insights: {str(e)}")

=======
>>>>>>> 695b869b
        
# User management endpoints
@app.get("/user/profile")
async def get_user_profile(current_user: User = Depends(get_current_user)):
    """Get current user profile"""
    return {
        "id": current_user.id,
        "email": current_user.email,
        "full_name": current_user.full_name,
        "is_active": current_user.is_active,
        "created_at": current_user.created_at
    }

@app.get("/user/conversations")
async def get_user_conversations(
    current_user: User = Depends(get_current_user),
    db: Session = Depends(get_db)
):
    """Get user's conversation history"""
    conversations = ConversationService.get_user_conversations(db, current_user.id)
    return {
        "conversations": [
            {
                "id": conv.id,
                "title": conv.title,
                "created_at": conv.created_at,
                "updated_at": conv.updated_at
            }
            for conv in conversations
        ]
    }

@app.get("/user/conversations/{conversation_id}/messages")
async def get_conversation_messages(
    conversation_id: int,
    current_user: User = Depends(get_current_user),
    db: Session = Depends(get_db)
):
    """Get messages from a specific conversation"""
    # Verify conversation belongs to user
    conversations = ConversationService.get_user_conversations(db, current_user.id)
    conv_ids = [conv.id for conv in conversations]
    
    if conversation_id not in conv_ids:
        raise HTTPException(status_code=404, detail="Conversation not found")
    
    messages = ConversationService.get_conversation_messages(db, conversation_id)
    return {
        "messages": [
            {
                "id": msg.id,
                "content": msg.content,
                "role": msg.role,
                "timestamp": msg.timestamp
            }
            for msg in messages
        ]
    }

@app.post("/chat/clear")
async def clear_conversation(
    current_user: User = Depends(get_current_user),
    db: Session = Depends(get_db)
):
    """Clear the current conversation and start a new one"""
    try:
        # Create a new conversation for the user
        new_conversation = ConversationService.create_conversation(db, current_user.id, "New Chat Session")
        
        return {
            "message": "Conversation cleared successfully",
            "conversation_id": new_conversation.id
        }
    except Exception as e:
        raise HTTPException(status_code=500, detail=str(e))

# New endpoint for testing agent tools
@app.post("/test/agent-tools")
async def test_agent_tools(
    current_user: User = Depends(get_current_user),
    db: Session = Depends(get_db)
):
    """Test the agent's autonomous capabilities"""
    try:
        # Get user's calendar credentials
        credentials_dict = CalendarService.get_calendar_credentials(db, current_user.id)
        if not credentials_dict:
            raise HTTPException(status_code=400, detail="Calendar not connected")
        
        credentials = Credentials(
            token=credentials_dict['token'],
            refresh_token=credentials_dict['refresh_token'],
            token_uri=credentials_dict['token_uri'],
            client_id=credentials_dict['client_id'],
            client_secret=credentials_dict['client_secret'],
            scopes=credentials_dict['scopes']
        )
        
        calendar_service = GoogleCalendarService(credentials)
        ai_agent = MainAgent(
            calendar_service, 
            current_user.id, 
            current_user, 
            db
        )
        test_messages = [
            "What's on my schedule today?",
            "Can you help me find a free hour tomorrow afternoon?",
            "I need to schedule a team meeting for 2 hours sometime next week"
        ]
        
        results = []
        for msg in test_messages:
            response = await ai_agent.chat(msg, str(current_user.id))
            results.append({
                "question": msg,
                "response": response.message,
                "has_pending_actions": response.requires_approval
            })
        
        return {"test_results": results}
    except Exception as e:
        raise HTTPException(status_code=500, detail=str(e))

# Waitinglist endpoints
@app.post("/api/waitlist", response_model=WaitlistResponse)
async def add_to_waitlist(signup: WaitlistSignup):
    """Handle waitlist signup"""
    if not waitlist:
        raise HTTPException(status_code=503, detail="Waitlist service unavailable")
    
    try:
        data = signup.model_dump()
        
        # Add to waitlist
        result = waitlist.add_to_waitlist(data)
        
        # if result['success']:
        return WaitlistResponse(**result)
        # else:
        #     raise HTTPException(status_code=400, detail=result.get('error', 'Failed to add to waitlist'))
            
    except HTTPException:
        raise
    except Exception as e:
        raise HTTPException(status_code=500, detail=str(e))

@app.get("/api/waitlist/stats", response_model=WaitlistStats)
async def get_waitlist_stats():
    """Get waitlist statistics"""
    if not waitlist:
        raise HTTPException(status_code=503, detail="Waitlist service unavailable")
    
    try:
        stats = waitlist.get_waitlist_stats()
        if stats['error']:
            raise HTTPException(status_code=500, detail=stats['error'])
        return WaitlistStats(**stats)
    except HTTPException:
        raise
    except Exception as e:
        raise HTTPException(status_code=500, detail=str(e))

@app.post("/api/waitlist/check", response_model=EmailCheckResponse)
async def check_existing(email_check: EmailCheck):
    """Check if email already exists"""
    if not waitlist:
        raise HTTPException(status_code=503, detail="Waitlist service unavailable")
    
    try:
        exists = waitlist.check_existing_signup(email_check.email)
        return EmailCheckResponse(exists=exists)
    except Exception as e:
        raise HTTPException(status_code=500, detail=str(e))

# Dashboard analytics endpoint
@app.get("/dashboard/analytics")
async def get_dashboard_analytics(
    days: int = 30,
    current_user: User = Depends(get_current_user),
    db: Session = Depends(get_db)
):
    """Get analytics data for dashboard visualization"""
    try:
        analytics_data = DashboardService.get_analytics_data(db, current_user.id, days)
        return analytics_data
    except Exception as e:
        raise HTTPException(status_code=500, detail=str(e))

# Health check endpoint
@app.get("/health")
async def health_check():
    """Health check endpoint"""
    return {"status": "healthy", "timestamp": datetime.now(timezone.utc)}

if __name__ == "__main__":
    import uvicorn
    uvicorn.run(app, host="0.0.0.0", port=8000)<|MERGE_RESOLUTION|>--- conflicted
+++ resolved
@@ -25,11 +25,8 @@
 import logfire
 from .waitinglist_service import WaitlistManager
 from .main_agent import MainAgent
-<<<<<<< HEAD
 from .insight_agent import InsightAgent
-=======
 from .dashboard_service import DashboardService
->>>>>>> 695b869b
 
 logfire.configure(token=LOGFIRE_TOKEN, scrubbing=False)  
 logfire.instrument_pydantic_ai() 
@@ -426,7 +423,6 @@
         logfire.error(f"Error: {e}")
         return {"prompt": "How was your day today? What did you accomplish?", "error": str(e)}
 
-<<<<<<< HEAD
 @app.post("/reflection/chat", response_model=ChatResponse)
 async def chat_with_reflection_agent(
     message: ChatMessage, 
@@ -545,8 +541,6 @@
         logfire.error(f"Error generating insights: {e}")
         raise HTTPException(status_code=500, detail=f"Error generating insights: {str(e)}")
 
-=======
->>>>>>> 695b869b
         
 # User management endpoints
 @app.get("/user/profile")
