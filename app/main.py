# app/main.py
from fastapi import FastAPI, HTTPException, Request, Depends
from fastapi.middleware.cors import CORSMiddleware
from fastapi.responses import RedirectResponse
from sqlalchemy.orm import Session
from .models import ChatMessage, ChatResponse, CreateEventRequest, CalendarEvent, WaitlistSignup, WaitlistResponse, WaitlistStats, EmailCheck, EmailCheckResponse
from .calendar_service import GoogleCalendarService
from .agent_w_tools import CalendarAIAgent
from .database import Base, engine, User, Conversation
from .database_utils import get_db, UserService, ConversationService, CalendarService, PendingActionService
from .auth import AuthService, get_current_user
from datetime import datetime, timedelta, timezone
import os
from google.auth.transport.requests import Request as GoogleRequest
from google.oauth2.credentials import Credentials
from google_auth_oauthlib.flow import Flow
<<<<<<< HEAD
from .config import GOOGLE_CLIENT_ID, GOOGLE_CLIENT_SECRET, LOGFIRE_TOKEN
from .verification_service import VerificationService
import logfire
=======
from .config import GOOGLE_CLIENT_ID, GOOGLE_CLIENT_SECRET, AUTH_REDIRECT_URI, FRONTEND_URL
from .waitinglist_service import WaitlistManager
>>>>>>> c82b66ed


logfire.configure(token=LOGFIRE_TOKEN, scrubbing=False)  
logfire.instrument_pydantic_ai() 
# Create database tables
Base.metadata.create_all(bind=engine)

app = FastAPI(title="Calendar Agent API")
verification_service = VerificationService()

# CORS middleware
app.add_middleware(
    CORSMiddleware,
    allow_origins=["https://memomindai.com", "https://www.memomindai.com", "http://localhost:5173"],
    allow_credentials=True,
    allow_methods=["*"],
    allow_headers=["*"],
)

# Initialize services (will be per-user now)
# calendar_service and ai_agent will be initialized per request with user context

# Initialize waitlist manager
try:
    waitlist = WaitlistManager()
except Exception as e:
    print(f"Warning: Could not initialize waitlist manager: {e}")
    waitlist = None

@app.get("/")
async def root():
    return {"message": "Calendar Agent API is running with autonomous tools!"}

@app.get("/auth/google")
async def auth_google():
    """Initiate Google OAuth flow for user authentication and calendar access"""
    flow = Flow.from_client_config(
        {
            "web": {
                "client_id": GOOGLE_CLIENT_ID,
                "client_secret": GOOGLE_CLIENT_SECRET,
                "auth_uri": "https://accounts.google.com/o/oauth2/auth",
                "token_uri": "https://oauth2.googleapis.com/token",
                "redirect_uris": [AUTH_REDIRECT_URI]
            }
        },
        scopes=[
            "openid",  # Add this explicitly
            "https://www.googleapis.com/auth/calendar",
            "https://www.googleapis.com/auth/userinfo.email",
            "https://www.googleapis.com/auth/userinfo.profile"
        ]
    )
    # Use production URL if available, otherwise fallback to localhost
    flow.redirect_uri = AUTH_REDIRECT_URI
    
    auth_url, _ = flow.authorization_url(prompt='consent')
    return {"auth_url": auth_url}

@app.get("/auth/callback")
async def auth_callback(code: str, db: Session = Depends(get_db)):
    """Handle Google OAuth callback and create user session"""
    try:
        # Exchange code for tokens
        flow = Flow.from_client_config(
            {
                "web": {
                    "client_id": GOOGLE_CLIENT_ID,
                    "client_secret": GOOGLE_CLIENT_SECRET,
                    "auth_uri": "https://accounts.google.com/o/oauth2/auth",
                    "token_uri": "https://oauth2.googleapis.com/token",
                    "redirect_uris": [AUTH_REDIRECT_URI]
                }
            },
            scopes=[
                "openid",  # Add this explicitly here too
                "https://www.googleapis.com/auth/calendar",
                "https://www.googleapis.com/auth/userinfo.email",
                "https://www.googleapis.com/auth/userinfo.profile"
            ]
        )
        # Use production URL if available, otherwise fallback to localhost
        flow.redirect_uri = AUTH_REDIRECT_URI
        flow.fetch_token(code=code)
        
        credentials = flow.credentials
        
        # Get user info from Google
        from googleapiclient.discovery import build
        service = build('oauth2', 'v2', credentials=credentials)
        user_info = service.userinfo().get().execute()
        
        email = user_info.get('email')
        name = user_info.get('name')
        google_id = user_info.get('id')
        
        # Create or get user
        user = UserService.get_user_by_email(db, email)
        if not user:
            user = UserService.create_user(db, email, name, google_id)
        
        # Save calendar credentials
        credentials_dict = {
            'token': credentials.token,
            'refresh_token': credentials.refresh_token,
            'token_uri': credentials.token_uri,
            'client_id': credentials.client_id,
            'client_secret': credentials.client_secret,
            'scopes': credentials.scopes
        }
        CalendarService.save_calendar_credentials(db, user.id, credentials_dict)
        
        # Create JWT token
        access_token = AuthService.create_access_token(data={"sub": email})
        
        frontend_url = FRONTEND_URL
        return RedirectResponse(url=f"{frontend_url}?auth=success&token={access_token}")
    except Exception as e:
        raise HTTPException(status_code=400, detail=str(e))

@app.post("/chat", response_model=ChatResponse)
async def chat_with_agent(
    message: ChatMessage, 
    current_user: User = Depends(get_current_user),
    db: Session = Depends(get_db)
):
    """Chat with the autonomous AI agent"""
    try:
        verification_result = verification_service.validate_user_input(message.message, current_user.id)
        logfire.info(f"User {current_user.id}, verification_result: {verification_result}")
        if not verification_result['valid']:
            return ChatResponse(
                response=verification_result['error'],
                suggested_actions=None,
                pending_actions=None,
                requires_approval=None
            )
        # Get user's calendar credentials
        credentials_dict = CalendarService.get_calendar_credentials(db, current_user.id)
        if not credentials_dict:
            raise HTTPException(status_code=400, detail="Calendar not connected. Please authenticate first.")
        
        # Create credentials object
        credentials = Credentials(
            token=credentials_dict['token'],
            refresh_token=credentials_dict['refresh_token'],
            token_uri=credentials_dict['token_uri'],
            client_id=credentials_dict['client_id'],
            client_secret=credentials_dict['client_secret'],
            scopes=credentials_dict['scopes']
        )
        
        # Initialize user-specific services
        calendar_service = GoogleCalendarService(credentials)
        ai_agent = CalendarAIAgent(calendar_service, current_user.id, current_user, db)
        
        # Create or get conversation (use most recently created, not updated)
        conversations = db.query(Conversation).filter(Conversation.user_id == current_user.id).order_by(Conversation.created_at.desc()).all()
        if not conversations:
            conversation = ConversationService.create_conversation(db, current_user.id, "Chat Session")
        else:
            conversation = conversations[0]  # Use most recently created conversation
        
        # Save user message
        ConversationService.add_message(db, conversation.id, message.message, "user")
        
        # Get agent response with conversation history
        response = await ai_agent.chat(message.message, str(current_user.id), conversation.id)
        
        # Save agent response
        ConversationService.add_message(db, conversation.id, response.message, "assistant")
        
        return ChatResponse(
            response=response.message,
            suggested_actions=None,
            pending_actions=response.pending_actions,
            requires_approval=response.requires_approval
        )
    except Exception as e:
        raise HTTPException(status_code=500, detail=str(e))

@app.post("/actions/approve/{action_id}")
async def approve_action(
    action_id: str, 
    current_user: User = Depends(get_current_user),
    db: Session = Depends(get_db)
):
    """Approve a pending action from the AI agent"""
    try:
        # Get user's calendar credentials
        credentials_dict = CalendarService.get_calendar_credentials(db, current_user.id)
        if not credentials_dict:
            raise HTTPException(status_code=400, detail="Calendar not connected")
        
        credentials = Credentials(
            token=credentials_dict['token'],
            refresh_token=credentials_dict['refresh_token'],
            token_uri=credentials_dict['token_uri'],
            client_id=credentials_dict['client_id'],
            client_secret=credentials_dict['client_secret'],
            scopes=credentials_dict['scopes']
        )
        
        # Initialize user-specific services
        calendar_service = GoogleCalendarService(credentials)
        ai_agent = CalendarAIAgent(calendar_service, current_user.id, current_user, db)
        
        result = await ai_agent.approve_action(action_id)
        return result
    except Exception as e:
        raise HTTPException(status_code=500, detail=str(e))

@app.post("/actions/reject/{action_id}")
async def reject_action(
    action_id: str, 
    current_user: User = Depends(get_current_user),
    db: Session = Depends(get_db)
):
    """Reject a pending action from the AI agent"""
    try:
        # Note: Rejection doesn't need calendar access, but we still need user context
        # Get user's calendar credentials for consistency
        credentials_dict = CalendarService.get_calendar_credentials(db, current_user.id)
        if credentials_dict:
            credentials = Credentials(
                token=credentials_dict['token'],
                refresh_token=credentials_dict['refresh_token'],
                token_uri=credentials_dict['token_uri'],
                client_id=credentials_dict['client_id'],
                client_secret=credentials_dict['client_secret'],
                scopes=credentials_dict['scopes']
            )
            calendar_service = GoogleCalendarService(credentials)
        else:
            calendar_service = GoogleCalendarService()
        
        ai_agent = CalendarAIAgent(calendar_service, current_user.id, current_user, db)
        
        result = await ai_agent.reject_action(action_id)
        return result
    except Exception as e:
        raise HTTPException(status_code=500, detail=str(e))

@app.get("/actions/pending")
async def get_pending_actions(current_user: User = Depends(get_current_user),
                                  db: Session = Depends(get_db)):
    """Get all pending actions that need user approval"""
    try:
        # Get pending actions directly from database
        pending_actions = PendingActionService.get_user_pending_actions(db, current_user.id)
        
        pending = [
            {
                "action_id": action.action_id,
                "description": action.description,
                "type": action.action_type,
                "details": action.details
            }
            for action in pending_actions
        ]
        return {"pending_actions": pending}
    except Exception as e:
        raise HTTPException(status_code=500, detail=str(e))

@app.get("/calendar/events")
async def get_calendar_events(
    current_user: User = Depends(get_current_user),
    db: Session = Depends(get_db)
):
    """Get user's calendar events"""
    try:
        # Get user's calendar credentials
        credentials_dict = CalendarService.get_calendar_credentials(db, current_user.id)
        if not credentials_dict:
            raise HTTPException(status_code=400, detail="Calendar not connected. Please authenticate first.")
        
        credentials = Credentials(
            token=credentials_dict['token'],
            refresh_token=credentials_dict['refresh_token'],
            token_uri=credentials_dict['token_uri'],
            client_id=credentials_dict['client_id'],
            client_secret=credentials_dict['client_secret'],
            scopes=credentials_dict['scopes']
        )
        
        # Initialize user-specific calendar service
        calendar_service = GoogleCalendarService(credentials)
        
        events = calendar_service.get_events(days_ahead=7)
        return {"events": [event.dict() for event in events]}
    except Exception as e:
        raise HTTPException(status_code=400, detail="Calendar not connected or error fetching events")

@app.post("/calendar/events")
async def create_calendar_event(
    event_request: CreateEventRequest,
    current_user: User = Depends(get_current_user),
    db: Session = Depends(get_db)
):
    """Create a new calendar event directly (bypass agent)"""
    try:
        # Get user's calendar credentials
        credentials_dict = CalendarService.get_calendar_credentials(db, current_user.id)
        if not credentials_dict:
            raise HTTPException(status_code=400, detail="Calendar not connected. Please authenticate first.")
        
        credentials = Credentials(
            token=credentials_dict['token'],
            refresh_token=credentials_dict['refresh_token'],
            token_uri=credentials_dict['token_uri'],
            client_id=credentials_dict['client_id'],
            client_secret=credentials_dict['client_secret'],
            scopes=credentials_dict['scopes']
        )
        
        # Initialize user-specific calendar service
        calendar_service = GoogleCalendarService(credentials)
        
        event = CalendarEvent(
            title=event_request.title,
            start_time=datetime.fromisoformat(event_request.start_time),
            end_time=datetime.fromisoformat(event_request.end_time),
            description=event_request.description,
            location=event_request.location
        )
        
        event_id = calendar_service.create_event(event)
        return {"message": "Event created successfully", "event_id": event_id}
    except Exception as e:
        raise HTTPException(status_code=400, detail=str(e))

@app.get("/reflection/prompt")
async def get_reflection_prompt(
    current_user: User = Depends(get_current_user),
    db: Session = Depends(get_db)
):
    """Get an autonomous daily reflection prompt"""
    try:
        # Get user's calendar credentials
        credentials_dict = CalendarService.get_calendar_credentials(db, current_user.id)
        if credentials_dict:
            credentials = Credentials(
                token=credentials_dict['token'],
                refresh_token=credentials_dict['refresh_token'],
                token_uri=credentials_dict['token_uri'],
                client_id=credentials_dict['client_id'],
                client_secret=credentials_dict['client_secret'],
                scopes=credentials_dict['scopes']
            )
            
            calendar_service = GoogleCalendarService(credentials)
            ai_agent = CalendarAIAgent(calendar_service, current_user.id, current_user, db)
            
            prompt = await ai_agent.daily_reflection_prompt()
            return {"prompt": prompt}
        else:
            return {"prompt": "How was your day today? What did you accomplish?"}
    except Exception as e:
        return {"prompt": "How was your day today? What did you accomplish?", "error": str(e)}

# User management endpoints
@app.get("/user/profile")
async def get_user_profile(current_user: User = Depends(get_current_user)):
    """Get current user profile"""
    return {
        "id": current_user.id,
        "email": current_user.email,
        "full_name": current_user.full_name,
        "is_active": current_user.is_active,
        "created_at": current_user.created_at
    }

@app.get("/user/conversations")
async def get_user_conversations(
    current_user: User = Depends(get_current_user),
    db: Session = Depends(get_db)
):
    """Get user's conversation history"""
    conversations = ConversationService.get_user_conversations(db, current_user.id)
    return {
        "conversations": [
            {
                "id": conv.id,
                "title": conv.title,
                "created_at": conv.created_at,
                "updated_at": conv.updated_at
            }
            for conv in conversations
        ]
    }

@app.get("/user/conversations/{conversation_id}/messages")
async def get_conversation_messages(
    conversation_id: int,
    current_user: User = Depends(get_current_user),
    db: Session = Depends(get_db)
):
    """Get messages from a specific conversation"""
    # Verify conversation belongs to user
    conversations = ConversationService.get_user_conversations(db, current_user.id)
    conv_ids = [conv.id for conv in conversations]
    
    if conversation_id not in conv_ids:
        raise HTTPException(status_code=404, detail="Conversation not found")
    
    messages = ConversationService.get_conversation_messages(db, conversation_id)
    return {
        "messages": [
            {
                "id": msg.id,
                "content": msg.content,
                "role": msg.role,
                "timestamp": msg.timestamp
            }
            for msg in messages
        ]
    }

@app.post("/chat/clear")
async def clear_conversation(
    current_user: User = Depends(get_current_user),
    db: Session = Depends(get_db)
):
    """Clear the current conversation and start a new one"""
    try:
        # Create a new conversation for the user
        new_conversation = ConversationService.create_conversation(db, current_user.id, "New Chat Session")
        
        return {
            "message": "Conversation cleared successfully",
            "conversation_id": new_conversation.id
        }
    except Exception as e:
        raise HTTPException(status_code=500, detail=str(e))

# New endpoint for testing agent tools
@app.post("/test/agent-tools")
async def test_agent_tools(
    current_user: User = Depends(get_current_user),
    db: Session = Depends(get_db)
):
    """Test the agent's autonomous capabilities"""
    try:
        # Get user's calendar credentials
        credentials_dict = CalendarService.get_calendar_credentials(db, current_user.id)
        if not credentials_dict:
            raise HTTPException(status_code=400, detail="Calendar not connected")
        
        credentials = Credentials(
            token=credentials_dict['token'],
            refresh_token=credentials_dict['refresh_token'],
            token_uri=credentials_dict['token_uri'],
            client_id=credentials_dict['client_id'],
            client_secret=credentials_dict['client_secret'],
            scopes=credentials_dict['scopes']
        )
        
        calendar_service = GoogleCalendarService(credentials)
        ai_agent = CalendarAIAgent(calendar_service, current_user.id, current_user, db)
        
        test_messages = [
            "What's on my schedule today?",
            "Can you help me find a free hour tomorrow afternoon?",
            "I need to schedule a team meeting for 2 hours sometime next week"
        ]
        
        results = []
        for msg in test_messages:
            response = await ai_agent.chat(msg, str(current_user.id))
            results.append({
                "question": msg,
                "response": response.message,
                "has_pending_actions": response.requires_approval
            })
        
        return {"test_results": results}
    except Exception as e:
        raise HTTPException(status_code=500, detail=str(e))

# Waitinglist endpoints
@app.post("/api/waitlist", response_model=WaitlistResponse)
async def add_to_waitlist(signup: WaitlistSignup):
    """Handle waitlist signup"""
    if not waitlist:
        raise HTTPException(status_code=503, detail="Waitlist service unavailable")
    
    try:
        data = signup.model_dump()
        
        # Add to waitlist
        result = waitlist.add_to_waitlist(data)
        
        # if result['success']:
        return WaitlistResponse(**result)
        # else:
        #     raise HTTPException(status_code=400, detail=result.get('error', 'Failed to add to waitlist'))
            
    except HTTPException:
        raise
    except Exception as e:
        raise HTTPException(status_code=500, detail=str(e))

@app.get("/api/waitlist/stats", response_model=WaitlistStats)
async def get_waitlist_stats():
    """Get waitlist statistics"""
    if not waitlist:
        raise HTTPException(status_code=503, detail="Waitlist service unavailable")
    
    try:
        stats = waitlist.get_waitlist_stats()
        if stats['error']:
            raise HTTPException(status_code=500, detail=stats['error'])
        return WaitlistStats(**stats)
    except HTTPException:
        raise
    except Exception as e:
        raise HTTPException(status_code=500, detail=str(e))

@app.post("/api/waitlist/check", response_model=EmailCheckResponse)
async def check_existing(email_check: EmailCheck):
    """Check if email already exists"""
    if not waitlist:
        raise HTTPException(status_code=503, detail="Waitlist service unavailable")
    
    try:
        exists = waitlist.check_existing_signup(email_check.email)
        return EmailCheckResponse(exists=exists)
    except Exception as e:
        raise HTTPException(status_code=500, detail=str(e))

# Health check endpoint
@app.get("/health")
async def health_check():
    """Health check endpoint"""
    return {"status": "healthy", "timestamp": datetime.now(timezone.utc)}

if __name__ == "__main__":
    import uvicorn
    uvicorn.run(app, host="0.0.0.0", port=8000)<|MERGE_RESOLUTION|>--- conflicted
+++ resolved
@@ -14,14 +14,16 @@
 from google.auth.transport.requests import Request as GoogleRequest
 from google.oauth2.credentials import Credentials
 from google_auth_oauthlib.flow import Flow
-<<<<<<< HEAD
-from .config import GOOGLE_CLIENT_ID, GOOGLE_CLIENT_SECRET, LOGFIRE_TOKEN
+from .config import (
+    GOOGLE_CLIENT_ID, 
+    GOOGLE_CLIENT_SECRET, 
+    LOGFIRE_TOKEN, 
+    AUTH_REDIRECT_URI, 
+    FRONTEND_URL
+)
 from .verification_service import VerificationService
 import logfire
-=======
-from .config import GOOGLE_CLIENT_ID, GOOGLE_CLIENT_SECRET, AUTH_REDIRECT_URI, FRONTEND_URL
 from .waitinglist_service import WaitlistManager
->>>>>>> c82b66ed
 
 
 logfire.configure(token=LOGFIRE_TOKEN, scrubbing=False)  
